"""
Local AI Video Generator
Simplified orchestrator for running locally without paid APIs
"""

import json
import os
import uuid
from datetime import datetime
from typing import Dict, Any

# Import our enhanced local functions
from textToSpeech_elevenlabs import mindsflow_function as generate_speech
from textGeneration_gemini import generate_video_script
from PromptImagesToVideo_pollinations import mindsflow_function as generate_video

# Additional imports for enhanced functionality
import sys
import time
from datetime import datetime

# We'll implement basic audio-video combination locally for now
# The original functions require AWS dependencies

class LocalVideoGeneratorError(Exception):
    """Custom exception for local video generator errors"""
    pass

class LocalVideoGenerator:
    def __init__(self, output_dir: str = "local_video_results"):
        self.output_dir = output_dir
        self.session_id = uuid.uuid4().hex[:8]
        self.session_dir = os.path.join(output_dir, f"session_{self.session_id}")
        self.start_time = datetime.now()
        self.stats = {
            'images_generated': 0,
            'processing_time': 0,
            'errors': [],
            'warnings': []
        }
        
        # Create output directory with error handling
        try:
            os.makedirs(self.session_dir, exist_ok=True)
            print(f"Session created: {self.session_dir}")
        except Exception as e:
            raise LocalVideoGeneratorError(f"Failed to create session directory: {e}")
    
    def generate_enhanced_script(self, topic: str, style: str = None, num_segments: int = 4) -> Dict[str, Any]:
        """
<<<<<<< HEAD
        AI-powered script generation using Gemini
        Creates dynamic, contextual content for videos
        """
        try:
            print(f"[AI] Generating AI-powered script with Gemini...")
            
            # Use Gemini for intelligent script generation
            script_data = generate_video_script(
                topic=topic,
                style=style or 'informative',
                num_segments=num_segments,
                duration_per_segment=4.0
            )
            
            print(f"[OK] AI script generated: {script_data['segment_count']} segments, {script_data['total_duration']:.1f}s total")
            print(f"[OK] Title: {script_data.get('title', 'N/A')}")
            
            return script_data
=======
        Generate dynamic script using Gemini AI instead of hardcoded templates
        Creates dynamic, topic-specific content for video
        """
        try:
            from gemini_story_generator import GeminiStoryGenerator
            
            print(f"Generating dynamic story for '{topic}' using Gemini AI...")
            
            # Initialize Gemini generator
            generator = GeminiStoryGenerator()
            
            # Generate story using Gemini
            style_key = style.lower() if style else 'informative'
            script_data = generator.generate_story_segments(topic, num_segments, style_key)
            
            # Add our local session info
            script_data['session_id'] = self.session_id
            script_data['generated_at'] = datetime.now().isoformat()
            
            total_duration = script_data['total_duration']
            segment_count = script_data['segment_count']
            source = script_data.get('source', 'gemini')
            
            print(f"Dynamic script generated: {segment_count} segments, {total_duration:.1f}s total (source: {source})")
            
            # Store generation info in stats
            self.stats['script_source'] = source
            self.stats['script_duration'] = total_duration
            
            return script_data
            
        except Exception as e:
            print(f"WARNING: Gemini script generation failed: {e}")
            print("Falling back to basic template generation...")
            
            # Fallback to simple template if Gemini fails
            return self._generate_fallback_script(topic, style, num_segments)
    
    def _generate_fallback_script(self, topic: str, style: str = None, num_segments: int = 4) -> Dict[str, Any]:
        """Fallback script generation when Gemini is not available"""
        try:
            # Basic templates for fallback
            templates = {
                'informative': [
                    f"Learn about {topic} and its key concepts.",
                    f"Discover the important aspects of {topic}.",
                    f"Understanding {topic} provides valuable insights."
                ],
                'educational': [
                    f"Today we explore {topic} step by step.",  
                    f"Here are the essential facts about {topic}.",
                    f"Apply these {topic} concepts effectively."
                ],
                'promotional': [
                    f"Discover the benefits of {topic} today.",
                    f"See why {topic} matters for you.", 
                    f"Take action with {topic} now."
                ]
            }
            
            style_key = style.lower() if style and style.lower() in templates else 'informative'
            sentences = templates[style_key][:num_segments]
            
            # Create timing data
            azure_time_unit = 10000000
            sentence_data = []
            current_time = 0
            
            for sentence in sentences:
                words = len(sentence.split())
                chars = len(sentence)
                word_duration = (words / 140) * 60 * azure_time_unit
                buffer_time = 15000000  # 1.5 seconds buffer
                estimated_duration = int(word_duration + buffer_time)
                
                sentence_data.append({
                    "sentence": sentence,
                    "start_time": current_time,
                    "end_time": current_time + estimated_duration,
                    "duration": estimated_duration,
                    "word_count": words,
                    "char_count": chars
                })
                current_time += estimated_duration
>>>>>>> ae494790
            
        except Exception as e:
            print(f"[WARNING] AI script generation failed: {e}")
            print(f"[FALLBACK] Using template-based generation...")
            
<<<<<<< HEAD
            # Fallback to template generation
            return self.generate_fallback_script(topic, style, num_segments)
    
    def generate_fallback_script(self, topic: str, style: str, num_segments: int) -> Dict[str, Any]:
        """
        Fallback script generation if AI fails
        """
        templates = {
            'informative': [
                f"{topic} is a fascinating subject with many important aspects to explore.",
                f"Understanding the key principles of {topic} provides valuable insights.",
                f"There are several critical factors that make {topic} significant today.",
                f"The impact of {topic} extends far beyond what most people realize.",
                f"These insights about {topic} can help you make better informed decisions."
            ],
            'educational': [
                f"Let's learn about the fundamental concepts of {topic}.",
                f"The science behind {topic} reveals some interesting discoveries.",
                f"Researchers have found that {topic} plays a crucial role in many areas.",
                f"By understanding {topic}, we can better appreciate its applications.",
                f"This knowledge about {topic} opens up new possibilities for learning."
            ],
            'promotional': [
                f"Discover why {topic} is becoming increasingly important.",
                f"Here's what experts are saying about the benefits of {topic}.",
                f"Don't miss out on understanding how {topic} can make a difference.",
                f"Take advantage of these insights about {topic} to stay ahead.",
                f"Join thousands who are already benefiting from knowledge about {topic}."
            ]
        }
        
        style_key = style.lower() if style and style.lower() in templates else 'informative'
        sentences = templates[style_key][:num_segments]
        
        # Create timing data
        azure_time_unit = 10000000
        sentence_data = []
        current_time = 0
        
        for i, sentence in enumerate(sentences):
            words = len(sentence.split())
            chars = len(sentence)
            
            word_duration = (words / 150) * 60 * azure_time_unit
            buffer_time = min(20000000, max(15000000, chars * 50000))
            estimated_duration = int(word_duration + buffer_time)
            
            sentence_data.append({
                "sentence": sentence,
                "start_time": current_time,
                "end_time": current_time + estimated_duration,
                "duration": estimated_duration,
                "word_count": words,
                "char_count": chars
            })
            current_time += estimated_duration
        
        return {
            "Text": " ".join(sentences),
            "sentences": sentence_data,
            "topic": topic,
            "style": style_key,
            "total_duration": current_time / azure_time_unit,
            "segment_count": len(sentences),
            "generated_at": datetime.now().isoformat(),
            "generated_by": "fallback_template"
        }
=======
            return {
                "Text": " ".join(sentences),
                "sentences": sentence_data,
                "topic": topic,
                "style": style_key,
                "total_duration": total_duration,
                "segment_count": len(sentences),
                "generated_at": datetime.now().isoformat(),
                "source": "fallback_template"
            }
            
        except Exception as e:
            self.stats['errors'].append(f"Fallback script generation failed: {e}")
            raise LocalVideoGeneratorError(f"Fallback script generation failed: {e}")
>>>>>>> ae494790
    
    def create_local_json_file(self, data: Dict[str, Any], filename: str) -> str:
        """Create a local JSON file and return its path"""
        filepath = os.path.join(self.session_dir, filename)
        with open(filepath, 'w', encoding='utf-8') as f:
            json.dump(data, f, indent=2, ensure_ascii=False)
        return filepath
    
    def validate_generation_params(self, topic: str, **kwargs) -> Dict[str, Any]:
        """
        Validate and optimize generation parameters
        """
        if not topic or not isinstance(topic, str) or len(topic.strip()) < 3:
            raise LocalVideoGeneratorError("Topic must be a non-empty string with at least 3 characters")
        
        # Enhanced default parameters with validation
        params = {
            "topic": topic.strip(),
            "language": kwargs.get("language", "en"),
            "voice_speed": max(0.5, min(2.0, kwargs.get("voice_speed", 1.0))),
            "font_size": max(12, min(72, kwargs.get("font_size", 30))),
            "height": kwargs.get("height", 512),      # Smaller default
            "width": kwargs.get("width", 512),       # Smaller default
            "fps": max(8, min(60, kwargs.get("fps", 12))),  # Lower default FPS
            "image_model": kwargs.get("image_model", "flux"),
            "transition_time": max(0, min(5, kwargs.get("transition_time", 0))),  # No transitions by default
            "zoom": max(1.0, min(3.0, kwargs.get("zoom", 1.0))),  # No zoom by default
            "image_duration": max(2, min(30, kwargs.get("image_duration", 5))),
            "style": kwargs.get("style", "informative"),
            "num_segments": max(3, min(10, kwargs.get("num_segments", 3))),  # Fewer segments for speed
            "quality_mode": kwargs.get("quality_mode", "balanced")  # 'fast', 'balanced', 'quality'
        }
        
        # Validate resolution
        if params["width"] < 256 or params["width"] > 2048:
            self.stats['warnings'].append(f"Width {params['width']} adjusted to valid range")
            params["width"] = max(256, min(2048, params["width"]))
        
        if params["height"] < 256 or params["height"] > 2048:
            self.stats['warnings'].append(f"Height {params['height']} adjusted to valid range")
            params["height"] = max(256, min(2048, params["height"]))
        
        # Validate model
        valid_models = ['flux', 'flux-realism', 'flux-anime', 'flux-3d', 'turbo']
        if params["image_model"] not in valid_models:
            self.stats['warnings'].append(f"Unknown model '{params['image_model']}', using 'flux'")
            params["image_model"] = "flux"
        
<<<<<<< HEAD
        print(f"[OK] Parameters validated: {params['width']}x{params['height']}, {params['fps']}fps, {params['image_model']}")
=======
        print(f"Parameters validated: {params['width']}x{params['height']}, {params['fps']}fps, {params['image_model']}")
>>>>>>> ae494790
        return params
    
    def generate_video(self, topic: str, **kwargs) -> Dict[str, Any]:
        """
        Enhanced main function to generate video locally with comprehensive error handling
        """
        generation_start = time.time()
        
        try:
            print(f"\nEnhanced Local Video Generation Starting")
            print(f"   Topic: {topic}")
            print(f"   Session: {self.session_id}")
            print(f"   Timestamp: {datetime.now().strftime('%Y-%m-%d %H:%M:%S')}")
            
            # Validate parameters
            params = self.validate_generation_params(topic, **kwargs)
        
            results = {
                'session_id': self.session_id,
                'session_dir': self.session_dir,
                'generation_params': params,
                'start_time': generation_start
            }
            
            # Step 1: Enhanced Script Generation
            print(f"\nStep 1: Generating enhanced script...")
            script_data = self.generate_enhanced_script(
                params["topic"], 
                params["style"], 
                params["num_segments"]
            )
            script_file = self.create_local_json_file(script_data, "enhanced_script.json")
            results['script_file'] = script_file
            results['script_data'] = script_data
<<<<<<< HEAD
            print(f"[OK] Enhanced script generated: {script_file}")
            
            # Step 2: Enhanced Speech Generation with ElevenLabs
            print(f"\n[AUDIO] Step 2: Generating high-quality speech with ElevenLabs...")
=======
            print(f"Enhanced script generated: {script_file}")
            
            # Step 2: Enhanced Speech Generation
            print(f"\nStep 2: Generating speech...")
>>>>>>> ae494790
            try:
                speech_event = {
                    "text": script_data["Text"],
                    "language": params["language"],
                    "voice_speed": params["voice_speed"],
                    "format": "mp3"  # ElevenLabs native format
                }
                speech_result = generate_speech(speech_event, None)
                
                if not speech_result.get('success', True):
                    raise Exception(f"Speech generation failed: {speech_result.get('error', 'Unknown error')}")
                
                # Move audio file to session directory with enhanced handling
                audio_file = speech_result.get('audio_file')
                if not audio_file or not os.path.exists(audio_file):
                    raise Exception("Speech generation did not produce audio file")
                
                # Keep original format (MP3 from ElevenLabs) - MoviePy can handle it
                file_extension = os.path.splitext(audio_file)[1]  # Get original extension
                session_audio = os.path.join(self.session_dir, f"enhanced_narration_{self.session_id}{file_extension}")
                os.rename(audio_file, session_audio)
                speech_result['audio_url'] = session_audio
                
                # Validate audio file
                audio_size = os.path.getsize(session_audio)
                if audio_size < 1024:  # Less than 1KB suggests failure
                    raise Exception(f"Generated audio file is too small ({audio_size} bytes)")
                
                results.update(speech_result)
<<<<<<< HEAD
                print(f"[OK] Speech generated: {session_audio} ({audio_size/1024:.1f} KB)")
=======
                print(f"Speech generated: {session_audio} ({audio_size/1024:.1f} KB)")
>>>>>>> ae494790
                
            except Exception as speech_error:
                error_msg = f"Speech generation failed: {speech_error}"
                self.stats['errors'].append(error_msg)
<<<<<<< HEAD
                print(f"[ERROR] {error_msg}")
                raise LocalVideoGeneratorError(error_msg)
            
            # Step 3: Enhanced Video Generation from Images
            print(f"\n[STYLE] Step 3: Generating enhanced video from images...")
=======
                print(f"ERROR: {error_msg}")
                raise LocalVideoGeneratorError(error_msg)
            
            # Step 3: Enhanced Video Generation from Images
            print(f"\nStep 3: Generating enhanced video from images...")
>>>>>>> ae494790
            try:
                # Create sentences JSON file for image generation
                sentences_file = self.create_local_json_file(script_data["sentences"], "enhanced_sentences.json")
                
                # Enhanced video generation parameters
                video_event = {
                    "img_prompt": f"High-quality scenes related to {params['topic']}, cinematic style",
                    "img_style_prompt": "professional, detailed, high resolution, perfect lighting",
                    "negative_prompt": "blurry, low quality, pixelated, distorted, watermark, text, logo",
                    "width": params["width"],
                    "height": params["height"],
                    "fps": params["fps"],
                    "sentences_json_url": sentences_file,
                    "transition_time": params["transition_time"],
                    "transition_overlap": True,
                    "zoom": params["zoom"],
                    "topic": params["topic"],
                    "img_model": params["image_model"],
                    "crop_method": "resize" if params["quality_mode"] == "fast" else None
                }
                
                video_result = generate_video(video_event, None)
                
                if not video_result.get('success', True):
                    raise Exception(f"Video generation failed: {video_result.get('error', 'Unknown error')}")
                
                # Enhanced video file handling
                video_file = video_result.get('video_file')
                if not video_file or not os.path.exists(video_file):
                    raise Exception("Video generation did not produce video file")
                
                session_video = os.path.join(self.session_dir, f"video_{self.session_id}.mp4")
                os.rename(video_file, session_video)
                video_result['video_url'] = session_video
                
                # Get actual video duration from the generated video
                from moviepy.video.io.VideoFileClip import VideoFileClip
                temp_clip = VideoFileClip(session_video)
                actual_video_duration = temp_clip.duration
                temp_clip.close()
                
                # Get actual audio duration for comparison
                from moviepy.audio.io.AudioFileClip import AudioFileClip
                audio_clip_temp = AudioFileClip(session_audio)
                actual_audio_duration = audio_clip_temp.duration
                audio_clip_temp.close()
                
                print(f"Duration analysis:")
                print(f"  Script estimated: {script_data.get('total_duration', 0):.1f}s")
                print(f"  Audio actual: {actual_audio_duration:.1f}s")
                print(f"  Video actual: {actual_video_duration:.1f}s")
                
                # Check if video-audio duration mismatch is significant
                duration_diff = abs(actual_video_duration - actual_audio_duration)
                if duration_diff > 2.0:  # More than 2 seconds difference
                    print(f"WARNING: Large duration mismatch ({duration_diff:.1f}s)")
                    self.stats['warnings'].append(f"Video-audio duration mismatch: {duration_diff:.1f}s")
                
                # Validate video file
                video_size = os.path.getsize(session_video)
                if video_size < 10240:  # Less than 10KB suggests failure
                    raise Exception(f"Generated video file is too small ({video_size} bytes)")
                
                results.update(video_result)
                results['actual_video_duration'] = actual_video_duration
                results['actual_audio_duration'] = actual_audio_duration
                results['duration_mismatch'] = duration_diff
                self.stats['images_generated'] = video_result.get('images_generated', 0)
<<<<<<< HEAD
                print(f"[OK] Enhanced video generated: {session_video} ({video_size/1024/1024:.1f} MB)")
=======
                print(f"Video generated: {session_video} ({video_size/1024/1024:.1f} MB, {actual_video_duration:.1f}s)")
>>>>>>> ae494790
                
            except Exception as video_error:
                error_msg = f"Video generation failed: {video_error}"
                self.stats['errors'].append(error_msg)
<<<<<<< HEAD
                print(f"[ERROR] {error_msg}")
                raise LocalVideoGeneratorError(error_msg)
            
            # Step 4: Enhanced Audio-Video Combination
            print(f"\n[VIDEO] Step 4: Combining audio and video with enhanced processing...")
=======
                print(f"ERROR: {error_msg}")
                raise LocalVideoGeneratorError(error_msg)
            
            # Step 4: Enhanced Audio-Video Combination
            print(f"\nStep 4: Combining audio and video with enhanced processing...")
>>>>>>> ae494790
            
            try:
                # Enhanced MoviePy configuration
                import moviepy.config as mp_config
                import imageio_ffmpeg as iio
                
<<<<<<< HEAD
                mp_config.IMAGEIO_FFMPEG_EXE = iio.get_ffmpeg_exe()
                print(f"[OK] FFmpeg configured: {mp_config.IMAGEIO_FFMPEG_EXE}")
=======
                # Set FFmpeg path globally
                ffmpeg_exe = iio.get_ffmpeg_exe()
                mp_config.IMAGEIO_FFMPEG_EXE = ffmpeg_exe
                
                # Also set environment variable for extra safety
                os.environ["IMAGEIO_FFMPEG_EXE"] = ffmpeg_exe
>>>>>>> ae494790
                
                print(f"FFmpeg configured: {ffmpeg_exe}")
                
                from moviepy.video.io.VideoFileClip import VideoFileClip
                from moviepy.audio.io.AudioFileClip import AudioFileClip
                
                # Load and validate media files
                print("Loading media files...")
                video_clip = VideoFileClip(session_video)
                audio_clip = AudioFileClip(session_audio)
                
                print(f"   Video: {video_clip.duration:.1f}s, {video_clip.size}")
                print(f"   Audio: {audio_clip.duration:.1f}s")
                
                # Use actual measured durations
                video_duration = video_clip.duration
                audio_duration = audio_clip.duration
                
<<<<<<< HEAD
                # Enhanced synchronization logic
                if abs(audio_duration - video_duration) > 0.5:  # More than 0.5s difference
                    print(f"[WARNING] Duration mismatch: audio={audio_duration:.1f}s, video={video_duration:.1f}s")
                    
                    if audio_duration > video_duration:
                        print("Trimming audio to match video")
                        audio_clip = audio_clip.subclip(0, video_duration)
                    else:
                        print("Trimming video to match audio")
                        video_clip = video_clip.subclip(0, audio_duration)
                else:
                    print("[OK] Audio and video durations are well matched")
=======
                print(f"Duration check: video={video_duration:.1f}s, audio={audio_duration:.1f}s")
                
                # Simple duration matching - use the shorter duration for both
                final_duration = min(audio_duration, video_duration)
                print(f"Using duration: {final_duration:.1f}s")
                
                if audio_duration > final_duration:
                    print("Trimming audio to match video")
                    audio_clip = audio_clip.subclip(0, final_duration)
                    
                if video_duration > final_duration:
                    print("Trimming video to match audio")
                    video_clip = video_clip.subclip(0, final_duration)
>>>>>>> ae494790
                
                # Update durations after trimming
                video_duration = final_duration
                audio_duration = final_duration
                
                # Combine with enhanced settings and proper audio handling
                print("Combining audio and video...")
                # Use the correct method for this MoviePy version
                if hasattr(video_clip, 'set_audio'):
                    final_clip = video_clip.set_audio(audio_clip)
                elif hasattr(video_clip, 'with_audio'):
                    final_clip = video_clip.with_audio(audio_clip)
                else:
                    raise Exception("No audio integration method available in MoviePy")
                
                # Enhanced export settings
                final_video = os.path.join(self.session_dir, f"final_enhanced_video_{self.session_id}.mp4")
                
                # Quality-based export settings with proper audio handling
                if params["quality_mode"] == "fast":
                    codec_settings = {
                        'codec': 'libx264', 
                        'audio_codec': 'aac',
                        'bitrate': '1000k',
                        'audio_bitrate': '128k'
                    }
                elif params["quality_mode"] == "quality":
                    codec_settings = {
                        'codec': 'libx264', 
                        'audio_codec': 'aac',
                        'bitrate': '3000k',
                        'audio_bitrate': '256k'
                    }
                else:  # balanced
                    codec_settings = {
                        'codec': 'libx264', 
                        'audio_codec': 'aac',
                        'bitrate': '2000k',
                        'audio_bitrate': '192k'
                    }
                
                # Write video with optimized settings for speed
                optimized_fps = max(8, min(params.get('fps', 24), 16))  # Limit FPS for speed
                print(f"Writing final video (optimized: {optimized_fps}fps)...")
                final_clip.write_videofile(
<<<<<<< HEAD
                    final_video,
                    temp_audiofile='temp-audio-final.m4a',
=======
                    final_video, 
                    fps=optimized_fps,
                    verbose=False, 
                    logger=None,
                    temp_audiofile=f'temp-audio-final-{self.session_id}.m4a',
>>>>>>> ae494790
                    remove_temp=True,
                    # Optimized settings for speed
                    codec='libx264',
                    audio_codec='aac',
                    bitrate='1000k',  # Lower bitrate for speed
                    audio_bitrate='128k',
                    threads=2,
                    preset='ultrafast'  # Fastest encoding preset
                )
                
                # Cleanup clips to free memory
                video_clip.close()
                audio_clip.close()
                final_clip.close()
                
                # Validate final video
                final_size = os.path.getsize(final_video)
                if final_size < 50000:  # Less than 50KB suggests failure
                    raise Exception(f"Final video file is too small ({final_size} bytes)")
                
<<<<<<< HEAD
                print(f"[OK] Enhanced audio-video combination completed")
=======
                # Verify the final video has audio
                try:
                    test_clip = VideoFileClip(final_video)
                    has_audio = test_clip.audio is not None
                    final_duration = test_clip.duration
                    test_clip.close()
                    
                    if not has_audio:
                        print("WARNING Warning: Final video has no audio track")
                        self.stats['warnings'].append("Final video missing audio track")
                    else:
                        print(f"✓ Final video has audio track ({final_duration:.1f}s)")
                        
                except Exception as verify_error:
                    print(f"WARNING Could not verify final video: {verify_error}")
                
                print(f"✓ Enhanced audio-video combination completed")
>>>>>>> ae494790
                print(f"   Final video: {final_video} ({final_size/1024/1024:.1f} MB)")
                
            except Exception as combine_error:
                error_msg = f"Audio-video combination failed: {combine_error}"
<<<<<<< HEAD
                print(f"[ERROR] {error_msg}")
                print(f"[DEBUG] Audio file: {session_audio}")
                print(f"[DEBUG] Video file: {session_video}")
                print(f"[DEBUG] Audio exists: {os.path.exists(session_audio) if 'session_audio' in locals() else 'N/A'}")
                print(f"[DEBUG] Video exists: {os.path.exists(session_video) if 'session_video' in locals() else 'N/A'}")
                self.stats['warnings'].append(error_msg)
                
                print("[WARNING] Using silent video as fallback")
                final_video = session_video
                audio_duration = results.get('duration', script_data.get('total_duration', 0))
=======
                print(f"ERROR: {error_msg}")
                self.stats['errors'].append(error_msg)
                
                print("WARNING Attempting audio combination fallback...")
                try:
                    # Try a simpler audio combination approach
                    from moviepy.video.io.VideoFileClip import VideoFileClip
                    from moviepy.audio.io.AudioFileClip import AudioFileClip
                    
                    video_clip = VideoFileClip(session_video) 
                    audio_clip = AudioFileClip(session_audio)
                    
                    # Simple duration matching
                    min_duration = min(video_clip.duration, audio_clip.duration)
                    video_clip = video_clip.subclip(0, min_duration)
                    audio_clip = audio_clip.subclip(0, min_duration)
                    
                    # Simple combination - use correct method
                    if hasattr(video_clip, 'set_audio'):
                        final_clip = video_clip.set_audio(audio_clip)
                    elif hasattr(video_clip, 'with_audio'):
                        final_clip = video_clip.with_audio(audio_clip)
                    else:
                        final_clip = video_clip  # Fallback without audio
                    final_video = os.path.join(self.session_dir, f"fallback_video_{self.session_id}.mp4")
                    
                    final_clip.write_videofile(
                        final_video,
                        verbose=False,
                        logger=None,
                        codec='libx264',
                        audio_codec='aac'
                    )
                    
                    video_clip.close()
                    audio_clip.close() 
                    final_clip.close()
                    
                    print(f"✓ Fallback audio combination successful: {final_video}")
                    audio_duration = min_duration
                    
                except Exception as fallback_error:
                    print(f"❌ Even fallback audio combination failed: {fallback_error}")
                    print("WARNING Using silent video as final fallback")
                    final_video = session_video
                    audio_duration = results.get('duration', script_data.get('total_duration', 0))
>>>>>>> ae494790
            
            # Step 5: Enhanced Results Summary
            processing_time = time.time() - generation_start
            self.stats['processing_time'] = processing_time
            
            results.update({
                'final_video': final_video,
                'final_video_size_mb': os.path.getsize(final_video) / 1024 / 1024 if os.path.exists(final_video) else 0,
                'session_dir': self.session_dir,
                'topic': params['topic'],
                'duration': audio_duration,
                'processing_time': processing_time,
                'generation_stats': self.stats.copy(),
                'parameters_used': params,
                'success': True,
                'version': '2.0_enhanced',
                'completion_time': datetime.now().isoformat()
            })
            
            # Enhanced completion summary
            print(f"\n[SUCCESS] Enhanced Video Generation Completed Successfully!")
            print(f"   • Session: {self.session_id}")
            print(f"   • Topic: {params['topic']}")
            print(f"   • Duration: {audio_duration:.1f}s")
            print(f"   • Processing time: {processing_time:.1f}s")
            print(f"   • Output directory: {self.session_dir}")
            print(f"   • Final video: {final_video}")
            if self.stats['errors']:
                print(f"   • Errors encountered: {len(self.stats['errors'])}")
            if self.stats['warnings']:
                print(f"   • Warnings: {len(self.stats['warnings'])}")
            
            return results
            
        except LocalVideoGeneratorError as lvge:
            processing_time = time.time() - generation_start
            error_msg = str(lvge)
            
<<<<<<< HEAD
            print(f"\n[ERROR] Local Video Generator Error: {error_msg}")
=======
            print(f"\nLocal Video Generator Error: {error_msg}")
>>>>>>> ae494790
            
            results.update({
                'success': False,
                'error': error_msg,
                'error_type': 'LocalVideoGeneratorError',
                'session_dir': self.session_dir,
                'processing_time': processing_time,
                'generation_stats': self.stats.copy(),
                'partial_results': True
            })
            return results
            
        except Exception as e:
            processing_time = time.time() - generation_start
            error_msg = f"Unexpected error during video generation: {e}"
            self.stats['errors'].append(error_msg)
            
            print(f"\nCritical Error: {error_msg}")
            
            results.update({
                'success': False,
                'error': error_msg,
                'error_type': type(e).__name__,
                'session_dir': self.session_dir,
                'processing_time': processing_time,
                'generation_stats': self.stats.copy(),
                'partial_results': True
            })
            return results

def main():
    """
    Enhanced main function for command-line usage with better argument handling
    """
    import argparse
    
    parser = argparse.ArgumentParser(
        description='Enhanced Local AI Video Generator v2.0',
        formatter_class=argparse.RawDescriptionHelpFormatter,
        epilog='''
Examples:
  %(prog)s "Climate Change" --style educational --quality balanced
  %(prog)s "Cooking Pasta" --width 1920 --height 1080 --fps 30
  %(prog)s "Space Exploration" --model flux-realism --segments 6
        '''
    )
    
    # Required arguments
    parser.add_argument('topic', help='Video topic (required)')
    
    # Video dimensions and quality
    parser.add_argument('--width', type=int, default=1024, help='Video width (default: 1024)')
    parser.add_argument('--height', type=int, default=576, help='Video height (default: 576)')
    parser.add_argument('--fps', type=int, default=24, help='Frames per second (default: 24)')
    
    # Content and style
    parser.add_argument('--style', choices=['informative', 'educational', 'promotional'], 
                       default='informative', help='Video style (default: informative)')
    parser.add_argument('--segments', type=int, default=5, help='Number of segments (default: 5)')
    
    # Technical settings
    parser.add_argument('--model', choices=['flux', 'flux-realism', 'flux-anime', 'flux-3d', 'turbo'],
                       default='flux', help='Image generation model (default: flux)')
    parser.add_argument('--quality', choices=['fast', 'balanced', 'quality'],
                       default='balanced', help='Quality vs speed tradeoff (default: balanced)')
    
    # Animation settings
    parser.add_argument('--zoom', type=float, default=1.2, help='Zoom effect intensity (default: 1.2)')
    parser.add_argument('--transition', type=float, default=1.5, help='Transition time in seconds (default: 1.5)')
    
    # Audio settings
    parser.add_argument('--speed', type=float, default=1.0, help='Voice speed (default: 1.0)')
    parser.add_argument('--language', default='en', help='Language code (default: en)')
    
    # Output settings
    parser.add_argument('--output', default='local_video_results', help='Output directory (default: local_video_results)')
    parser.add_argument('--verbose', '-v', action='store_true', help='Verbose output')
    
    args = parser.parse_args()
    
    try:
        # Display startup information
        print(f"\n[DURATION] Enhanced Local AI Video Generator v2.0")
        print(f"   Topic: {args.topic}")
        print(f"   Resolution: {args.width}x{args.height} @ {args.fps}fps")
        print(f"   Model: {args.model} ({args.quality} quality)")
        print(f"   Style: {args.style} ({args.segments} segments)")
        print(f"   Output: {args.output}")
        
        # Create enhanced generator
        generator = LocalVideoGenerator(args.output)
        
        # Generate video with enhanced parameters
        result = generator.generate_video(
            topic=args.topic,
            width=args.width,
            height=args.height,
            fps=args.fps,
            style=args.style,
            num_segments=args.segments,
            image_model=args.model,
            quality_mode=args.quality,
            zoom=args.zoom,
            transition_time=args.transition,
            voice_speed=args.speed,
            language=args.language
        )
        
        # Enhanced result reporting
        if result['success']:
            print(f"\n\n[SUCCESS] SUCCESS! Enhanced video generation completed")
            print(f"   [VIDEO] Video file: {result['final_video']}")
            print(f"   [FOLDER] Session directory: {result['session_dir']}")
            print(f"   [TIME] Processing time: {result['processing_time']:.1f} seconds")
            print(f"   [SAVE] File size: {result['final_video_size_mb']:.1f} MB")
            print(f"   [DURATION] Duration: {result['duration']:.1f} seconds")
            
            if args.verbose and result.get('generation_stats'):
                stats = result['generation_stats']
                print(f"\n   [STATS] Generation Statistics:")
                if stats.get('images_generated'):
                    print(f"      • Images generated: {stats['images_generated']}")
                if stats.get('warnings'):
                    print(f"      • Warnings: {len(stats['warnings'])}")
        else:
            print(f"\n\n[ERROR] FAILED: Video generation failed")
            print(f"   Error: {result['error']}")
            print(f"   Processing time: {result.get('processing_time', 0):.1f} seconds")
            
            if result.get('partial_results'):
                print(f"   Partial results saved in: {result['session_dir']}")
                
            return 1
            
    except KeyboardInterrupt:
        print(f"\n\n⚡ Generation interrupted by user")
        return 1
    except Exception as e:
        print(f"\n\nCritical error: {e}")
        return 1
        
    return 0

if __name__ == "__main__":
    exit_code = main()
    sys.exit(exit_code)<|MERGE_RESOLUTION|>--- conflicted
+++ resolved
@@ -10,9 +10,16 @@
 from typing import Dict, Any
 
 # Import our enhanced local functions
-from textToSpeech_elevenlabs import mindsflow_function as generate_speech
-from textGeneration_gemini import generate_video_script
-from PromptImagesToVideo_pollinations import mindsflow_function as generate_video
+try:
+    # Try relative imports first (for package usage)
+    from .textToSpeech_elevenlabs import mindsflow_function as generate_speech
+    from .textGeneration_gemini import generate_video_script
+    from .PromptImagesToVideo_pollinations import mindsflow_function as generate_video
+except ImportError:
+    # Fall back to direct imports (for direct script usage)
+    from textToSpeech_elevenlabs import mindsflow_function as generate_speech
+    from textGeneration_gemini import generate_video_script
+    from PromptImagesToVideo_pollinations import mindsflow_function as generate_video
 
 # Additional imports for enhanced functionality
 import sys
@@ -42,13 +49,12 @@
         # Create output directory with error handling
         try:
             os.makedirs(self.session_dir, exist_ok=True)
-            print(f"Session created: {self.session_dir}")
+            print(f"[OK] Session created: {self.session_dir}")
         except Exception as e:
             raise LocalVideoGeneratorError(f"Failed to create session directory: {e}")
     
     def generate_enhanced_script(self, topic: str, style: str = None, num_segments: int = 4) -> Dict[str, Any]:
         """
-<<<<<<< HEAD
         AI-powered script generation using Gemini
         Creates dynamic, contextual content for videos
         """
@@ -67,98 +73,11 @@
             print(f"[OK] Title: {script_data.get('title', 'N/A')}")
             
             return script_data
-=======
-        Generate dynamic script using Gemini AI instead of hardcoded templates
-        Creates dynamic, topic-specific content for video
-        """
-        try:
-            from gemini_story_generator import GeminiStoryGenerator
-            
-            print(f"Generating dynamic story for '{topic}' using Gemini AI...")
-            
-            # Initialize Gemini generator
-            generator = GeminiStoryGenerator()
-            
-            # Generate story using Gemini
-            style_key = style.lower() if style else 'informative'
-            script_data = generator.generate_story_segments(topic, num_segments, style_key)
-            
-            # Add our local session info
-            script_data['session_id'] = self.session_id
-            script_data['generated_at'] = datetime.now().isoformat()
-            
-            total_duration = script_data['total_duration']
-            segment_count = script_data['segment_count']
-            source = script_data.get('source', 'gemini')
-            
-            print(f"Dynamic script generated: {segment_count} segments, {total_duration:.1f}s total (source: {source})")
-            
-            # Store generation info in stats
-            self.stats['script_source'] = source
-            self.stats['script_duration'] = total_duration
-            
-            return script_data
-            
-        except Exception as e:
-            print(f"WARNING: Gemini script generation failed: {e}")
-            print("Falling back to basic template generation...")
-            
-            # Fallback to simple template if Gemini fails
-            return self._generate_fallback_script(topic, style, num_segments)
-    
-    def _generate_fallback_script(self, topic: str, style: str = None, num_segments: int = 4) -> Dict[str, Any]:
-        """Fallback script generation when Gemini is not available"""
-        try:
-            # Basic templates for fallback
-            templates = {
-                'informative': [
-                    f"Learn about {topic} and its key concepts.",
-                    f"Discover the important aspects of {topic}.",
-                    f"Understanding {topic} provides valuable insights."
-                ],
-                'educational': [
-                    f"Today we explore {topic} step by step.",  
-                    f"Here are the essential facts about {topic}.",
-                    f"Apply these {topic} concepts effectively."
-                ],
-                'promotional': [
-                    f"Discover the benefits of {topic} today.",
-                    f"See why {topic} matters for you.", 
-                    f"Take action with {topic} now."
-                ]
-            }
-            
-            style_key = style.lower() if style and style.lower() in templates else 'informative'
-            sentences = templates[style_key][:num_segments]
-            
-            # Create timing data
-            azure_time_unit = 10000000
-            sentence_data = []
-            current_time = 0
-            
-            for sentence in sentences:
-                words = len(sentence.split())
-                chars = len(sentence)
-                word_duration = (words / 140) * 60 * azure_time_unit
-                buffer_time = 15000000  # 1.5 seconds buffer
-                estimated_duration = int(word_duration + buffer_time)
-                
-                sentence_data.append({
-                    "sentence": sentence,
-                    "start_time": current_time,
-                    "end_time": current_time + estimated_duration,
-                    "duration": estimated_duration,
-                    "word_count": words,
-                    "char_count": chars
-                })
-                current_time += estimated_duration
->>>>>>> ae494790
             
         except Exception as e:
             print(f"[WARNING] AI script generation failed: {e}")
             print(f"[FALLBACK] Using template-based generation...")
             
-<<<<<<< HEAD
             # Fallback to template generation
             return self.generate_fallback_script(topic, style, num_segments)
     
@@ -226,22 +145,6 @@
             "generated_at": datetime.now().isoformat(),
             "generated_by": "fallback_template"
         }
-=======
-            return {
-                "Text": " ".join(sentences),
-                "sentences": sentence_data,
-                "topic": topic,
-                "style": style_key,
-                "total_duration": total_duration,
-                "segment_count": len(sentences),
-                "generated_at": datetime.now().isoformat(),
-                "source": "fallback_template"
-            }
-            
-        except Exception as e:
-            self.stats['errors'].append(f"Fallback script generation failed: {e}")
-            raise LocalVideoGeneratorError(f"Fallback script generation failed: {e}")
->>>>>>> ae494790
     
     def create_local_json_file(self, data: Dict[str, Any], filename: str) -> str:
         """Create a local JSON file and return its path"""
@@ -263,15 +166,15 @@
             "language": kwargs.get("language", "en"),
             "voice_speed": max(0.5, min(2.0, kwargs.get("voice_speed", 1.0))),
             "font_size": max(12, min(72, kwargs.get("font_size", 30))),
-            "height": kwargs.get("height", 512),      # Smaller default
-            "width": kwargs.get("width", 512),       # Smaller default
-            "fps": max(8, min(60, kwargs.get("fps", 12))),  # Lower default FPS
+            "height": kwargs.get("height", 1024),
+            "width": kwargs.get("width", 576),
+            "fps": max(8, min(60, kwargs.get("fps", 24))),
             "image_model": kwargs.get("image_model", "flux"),
-            "transition_time": max(0, min(5, kwargs.get("transition_time", 0))),  # No transitions by default
-            "zoom": max(1.0, min(3.0, kwargs.get("zoom", 1.0))),  # No zoom by default
+            "transition_time": max(0, min(5, kwargs.get("transition_time", 1.5))),
+            "zoom": max(1.0, min(3.0, kwargs.get("zoom", 1.2))),
             "image_duration": max(2, min(30, kwargs.get("image_duration", 5))),
             "style": kwargs.get("style", "informative"),
-            "num_segments": max(3, min(10, kwargs.get("num_segments", 3))),  # Fewer segments for speed
+            "num_segments": max(3, min(10, kwargs.get("num_segments", 5))),
             "quality_mode": kwargs.get("quality_mode", "balanced")  # 'fast', 'balanced', 'quality'
         }
         
@@ -290,11 +193,7 @@
             self.stats['warnings'].append(f"Unknown model '{params['image_model']}', using 'flux'")
             params["image_model"] = "flux"
         
-<<<<<<< HEAD
         print(f"[OK] Parameters validated: {params['width']}x{params['height']}, {params['fps']}fps, {params['image_model']}")
-=======
-        print(f"Parameters validated: {params['width']}x{params['height']}, {params['fps']}fps, {params['image_model']}")
->>>>>>> ae494790
         return params
     
     def generate_video(self, topic: str, **kwargs) -> Dict[str, Any]:
@@ -329,17 +228,10 @@
             script_file = self.create_local_json_file(script_data, "enhanced_script.json")
             results['script_file'] = script_file
             results['script_data'] = script_data
-<<<<<<< HEAD
             print(f"[OK] Enhanced script generated: {script_file}")
             
             # Step 2: Enhanced Speech Generation with ElevenLabs
             print(f"\n[AUDIO] Step 2: Generating high-quality speech with ElevenLabs...")
-=======
-            print(f"Enhanced script generated: {script_file}")
-            
-            # Step 2: Enhanced Speech Generation
-            print(f"\nStep 2: Generating speech...")
->>>>>>> ae494790
             try:
                 speech_event = {
                     "text": script_data["Text"],
@@ -369,28 +261,16 @@
                     raise Exception(f"Generated audio file is too small ({audio_size} bytes)")
                 
                 results.update(speech_result)
-<<<<<<< HEAD
                 print(f"[OK] Speech generated: {session_audio} ({audio_size/1024:.1f} KB)")
-=======
-                print(f"Speech generated: {session_audio} ({audio_size/1024:.1f} KB)")
->>>>>>> ae494790
                 
             except Exception as speech_error:
                 error_msg = f"Speech generation failed: {speech_error}"
                 self.stats['errors'].append(error_msg)
-<<<<<<< HEAD
                 print(f"[ERROR] {error_msg}")
                 raise LocalVideoGeneratorError(error_msg)
             
             # Step 3: Enhanced Video Generation from Images
             print(f"\n[STYLE] Step 3: Generating enhanced video from images...")
-=======
-                print(f"ERROR: {error_msg}")
-                raise LocalVideoGeneratorError(error_msg)
-            
-            # Step 3: Enhanced Video Generation from Images
-            print(f"\nStep 3: Generating enhanced video from images...")
->>>>>>> ae494790
             try:
                 # Create sentences JSON file for image generation
                 sentences_file = self.create_local_json_file(script_data["sentences"], "enhanced_sentences.json")
@@ -422,7 +302,7 @@
                 if not video_file or not os.path.exists(video_file):
                     raise Exception("Video generation did not produce video file")
                 
-                session_video = os.path.join(self.session_dir, f"video_{self.session_id}.mp4")
+                session_video = os.path.join(self.session_dir, f"enhanced_video_{self.session_id}.mp4")
                 os.rename(video_file, session_video)
                 video_result['video_url'] = session_video
                 
@@ -459,50 +339,32 @@
                 results['actual_audio_duration'] = actual_audio_duration
                 results['duration_mismatch'] = duration_diff
                 self.stats['images_generated'] = video_result.get('images_generated', 0)
-<<<<<<< HEAD
                 print(f"[OK] Enhanced video generated: {session_video} ({video_size/1024/1024:.1f} MB)")
-=======
-                print(f"Video generated: {session_video} ({video_size/1024/1024:.1f} MB, {actual_video_duration:.1f}s)")
->>>>>>> ae494790
                 
             except Exception as video_error:
                 error_msg = f"Video generation failed: {video_error}"
                 self.stats['errors'].append(error_msg)
-<<<<<<< HEAD
                 print(f"[ERROR] {error_msg}")
                 raise LocalVideoGeneratorError(error_msg)
             
             # Step 4: Enhanced Audio-Video Combination
             print(f"\n[VIDEO] Step 4: Combining audio and video with enhanced processing...")
-=======
-                print(f"ERROR: {error_msg}")
-                raise LocalVideoGeneratorError(error_msg)
-            
-            # Step 4: Enhanced Audio-Video Combination
-            print(f"\nStep 4: Combining audio and video with enhanced processing...")
->>>>>>> ae494790
             
             try:
                 # Enhanced MoviePy configuration
                 import moviepy.config as mp_config
                 import imageio_ffmpeg as iio
                 
-<<<<<<< HEAD
-                mp_config.IMAGEIO_FFMPEG_EXE = iio.get_ffmpeg_exe()
-                print(f"[OK] FFmpeg configured: {mp_config.IMAGEIO_FFMPEG_EXE}")
-=======
                 # Set FFmpeg path globally
                 ffmpeg_exe = iio.get_ffmpeg_exe()
                 mp_config.IMAGEIO_FFMPEG_EXE = ffmpeg_exe
                 
                 # Also set environment variable for extra safety
                 os.environ["IMAGEIO_FFMPEG_EXE"] = ffmpeg_exe
->>>>>>> ae494790
-                
-                print(f"FFmpeg configured: {ffmpeg_exe}")
-                
-                from moviepy.video.io.VideoFileClip import VideoFileClip
-                from moviepy.audio.io.AudioFileClip import AudioFileClip
+                
+                print(f"[OK] FFmpeg configured: {ffmpeg_exe}")
+                
+                from moviepy.editor import VideoFileClip, AudioFileClip
                 
                 # Load and validate media files
                 print("Loading media files...")
@@ -516,7 +378,8 @@
                 video_duration = video_clip.duration
                 audio_duration = audio_clip.duration
                 
-<<<<<<< HEAD
+                print(f"Duration check: video={video_duration:.1f}s, audio={audio_duration:.1f}s")
+                
                 # Enhanced synchronization logic
                 if abs(audio_duration - video_duration) > 0.5:  # More than 0.5s difference
                     print(f"[WARNING] Duration mismatch: audio={audio_duration:.1f}s, video={video_duration:.1f}s")
@@ -529,8 +392,6 @@
                         video_clip = video_clip.subclip(0, audio_duration)
                 else:
                     print("[OK] Audio and video durations are well matched")
-=======
-                print(f"Duration check: video={video_duration:.1f}s, audio={audio_duration:.1f}s")
                 
                 # Simple duration matching - use the shorter duration for both
                 final_duration = min(audio_duration, video_duration)
@@ -543,7 +404,6 @@
                 if video_duration > final_duration:
                     print("Trimming video to match audio")
                     video_clip = video_clip.subclip(0, final_duration)
->>>>>>> ae494790
                 
                 # Update durations after trimming
                 video_duration = final_duration
@@ -589,16 +449,9 @@
                 optimized_fps = max(8, min(params.get('fps', 24), 16))  # Limit FPS for speed
                 print(f"Writing final video (optimized: {optimized_fps}fps)...")
                 final_clip.write_videofile(
-<<<<<<< HEAD
                     final_video,
-                    temp_audiofile='temp-audio-final.m4a',
-=======
-                    final_video, 
                     fps=optimized_fps,
-                    verbose=False, 
-                    logger=None,
                     temp_audiofile=f'temp-audio-final-{self.session_id}.m4a',
->>>>>>> ae494790
                     remove_temp=True,
                     # Optimized settings for speed
                     codec='libx264',
@@ -619,9 +472,6 @@
                 if final_size < 50000:  # Less than 50KB suggests failure
                     raise Exception(f"Final video file is too small ({final_size} bytes)")
                 
-<<<<<<< HEAD
-                print(f"[OK] Enhanced audio-video combination completed")
-=======
                 # Verify the final video has audio
                 try:
                     test_clip = VideoFileClip(final_video)
@@ -630,40 +480,30 @@
                     test_clip.close()
                     
                     if not has_audio:
-                        print("WARNING Warning: Final video has no audio track")
+                        print("[WARNING] Final video has no audio track")
                         self.stats['warnings'].append("Final video missing audio track")
                     else:
-                        print(f"✓ Final video has audio track ({final_duration:.1f}s)")
+                        print(f"[OK] Final video has audio track ({final_duration:.1f}s)")
                         
                 except Exception as verify_error:
-                    print(f"WARNING Could not verify final video: {verify_error}")
-                
-                print(f"✓ Enhanced audio-video combination completed")
->>>>>>> ae494790
+                    print(f"[WARNING] Could not verify final video: {verify_error}")
+                
+                print(f"[OK] Enhanced audio-video combination completed")
                 print(f"   Final video: {final_video} ({final_size/1024/1024:.1f} MB)")
                 
             except Exception as combine_error:
                 error_msg = f"Audio-video combination failed: {combine_error}"
-<<<<<<< HEAD
                 print(f"[ERROR] {error_msg}")
                 print(f"[DEBUG] Audio file: {session_audio}")
                 print(f"[DEBUG] Video file: {session_video}")
                 print(f"[DEBUG] Audio exists: {os.path.exists(session_audio) if 'session_audio' in locals() else 'N/A'}")
                 print(f"[DEBUG] Video exists: {os.path.exists(session_video) if 'session_video' in locals() else 'N/A'}")
-                self.stats['warnings'].append(error_msg)
-                
-                print("[WARNING] Using silent video as fallback")
-                final_video = session_video
-                audio_duration = results.get('duration', script_data.get('total_duration', 0))
-=======
-                print(f"ERROR: {error_msg}")
                 self.stats['errors'].append(error_msg)
                 
-                print("WARNING Attempting audio combination fallback...")
+                print("[WARNING] Attempting audio combination fallback...")
                 try:
                     # Try a simpler audio combination approach
-                    from moviepy.video.io.VideoFileClip import VideoFileClip
-                    from moviepy.audio.io.AudioFileClip import AudioFileClip
+                    from moviepy.editor import VideoFileClip, AudioFileClip
                     
                     video_clip = VideoFileClip(session_video) 
                     audio_clip = AudioFileClip(session_audio)
@@ -684,8 +524,6 @@
                     
                     final_clip.write_videofile(
                         final_video,
-                        verbose=False,
-                        logger=None,
                         codec='libx264',
                         audio_codec='aac'
                     )
@@ -694,15 +532,14 @@
                     audio_clip.close() 
                     final_clip.close()
                     
-                    print(f"✓ Fallback audio combination successful: {final_video}")
+                    print(f"[OK] Fallback audio combination successful: {final_video}")
                     audio_duration = min_duration
                     
                 except Exception as fallback_error:
-                    print(f"❌ Even fallback audio combination failed: {fallback_error}")
-                    print("WARNING Using silent video as final fallback")
+                    print(f"[ERROR] Even fallback audio combination failed: {fallback_error}")
+                    print("[WARNING] Using silent video as final fallback")
                     final_video = session_video
                     audio_duration = results.get('duration', script_data.get('total_duration', 0))
->>>>>>> ae494790
             
             # Step 5: Enhanced Results Summary
             processing_time = time.time() - generation_start
@@ -741,11 +578,7 @@
             processing_time = time.time() - generation_start
             error_msg = str(lvge)
             
-<<<<<<< HEAD
             print(f"\n[ERROR] Local Video Generator Error: {error_msg}")
-=======
-            print(f"\nLocal Video Generator Error: {error_msg}")
->>>>>>> ae494790
             
             results.update({
                 'success': False,
